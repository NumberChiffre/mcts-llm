--- conflicted
+++ resolved
@@ -21,13 +21,8 @@
 python-dotenv = "^1.0.1"
 
 [tool.poetry.group.dev.dependencies]
-<<<<<<< HEAD
-pytest = ">=7.4,<9.0"
-pytest-cov = "^4.1.0"
-=======
 pytest = "^7.4.0"
 pytest-cov = ">=4.1,<6.0"
->>>>>>> 4514d46e
 
 [tool.pytest.ini_options]
 addopts = "--cov=mcts_llm --cov-report=term-missing"
